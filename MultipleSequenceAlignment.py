import numpy as np
import pandas as pd
from Bio import AlignIO, Phylo, SeqIO, PDB, pairwise2

from Bio.Align import _aligners
from Bio.Align import substitution_matrices
from Bio.Seq import Seq
from Bio.SeqRecord import SeqRecord,_RestrictedDict
from Bio.Align import MultipleSeqAlignment

from ProteinStructure import *
from TreeBuilders import *

# Otherwise we get some annoying pandas warnings
import warnings
warnings.simplefilter("ignore", UserWarning)

from copy import copy,deepcopy

alphabet = '-ACDEFGHIKLMNPQRSTVWY'

def readAlignment(alignment_file, format="fasta", calc_frequencies=False):

    msa = MultipleSequenceAlignment(AlignIO.read(alignment_file, format=format))

    if calc_frequencies==True:
        msa.calc_frequencies()
        msa.calc_coverage()

    return msa

class MultipleSequenceAlignment(MultipleSeqAlignment):

    """Represents a classical multiple sequence alignment (MSA).

    By this we mean a collection of sequences (usually shown as rows) which
    are all the same length (usually with gap characters for insertions or
    padding). The data can then be regarded as a matrix of letters, with well
    defined columns."""

    def __init__(
        self, records, ids=None, names=None, descriptions=None,
        alphabet=None, annotations=None, column_annotations=None,
        tree=None, _tree_branches=None
    ):
        """Initialize a new MultipleSeqAlignment object.

        Arguments:
         - records - A list (or iterator) of SeqRecord objects, whose
                     sequences are all the same length.  This may be an be an
                     empty list.
         - alphabet - For backward compatibility only; its value should always
                      be None.
         - annotations - Information about the whole alignment (dictionary).
         - column_annotations - Per column annotation (restricted dictionary).
                      This holds Python sequences (lists, strings, tuples)
                      whose length matches the number of columns. A typical
                      use would be a secondary structure consensus string."""

        if alphabet is not None:
            raise ValueError("The alphabet argument is no longer supported")

        # IF you generate from a matrix rather than a list of SeqRecords
        if isinstance(records, np.ndarray):
            self._records = []
            self.matrix = records

            record_list = []

            for k,rec in enumerate(records):

                record_info = []

                seq = SeqRecord(Seq(''.join(rec)))

                if type(ids) != type(None):
                    seq.id = ids[k]
                else:
                    seq.id = None

                if type(names) != type(None):
                    seq.name = str(names[k])

                if type(descriptions) != type(None):
                    seq.description = str(descriptions[k])

                elif type(_tree_branches) != type(None):
                    seq.branch = _tree_branches[k]

                record_list.append(seq)

            super().__init__(record_list)

        else:
            '''If you pass it a list of record objects, it will initialize it as a
            normal MultipleSeqAlignment object.'''
            
            super().__init__(records)

        # Annotations about the whole alignment
        if annotations is None:
            annotations = {}
        elif not isinstance(annotations, dict):
            raise TypeError("annotations argument should be a dict")
        self.annotations = annotations

        # Annotations about each column of the alignment
        if column_annotations is None:
            column_annotations = {}
        # Handle this via the property set function which will validate it
        self.column_annotations = column_annotations

        self.N, self.L = self.matrix.shape

        self.coverage = None
        self.frequencies = None
        self.tree = None
        self.numeric_matrix = None
        self.fij = None
        self._pseudocount = 0
        self.sequence_weights = np.ones(self.N)

    def save(self, filename, format='Auto'):

        if format=='Auto':
            try:
                ending = filename.split('.')[-1]
                if "fa" in ending:
                    format = "fasta"
                elif "sto" in ending:
                    format = "stockholm"
                elif "clust" in ending:
                    format = "clustal"
            except:
                return TypeError("Please pass a format or a filename with an ending containing fa, sto or clust")

        AlignIO.write(MultipleSeqAlignment(self._records), filename, format)

    def update(self):
        if self.matrix.shape[0] != len(self._records):
            self.matrix = np.array(self.records)
            self.N, self.L = self.matrix.shape
            self.ids = np.array([rec.id for rec in self._records])
            self.names = np.array([rec.name for rec in self._records])
            self.descriptions = [rec.description for rec in self._records]

    def dealign(self):

        """Return raw sequences without any gap characters (or lowercase)"""

        ds = []

        for rec in self._records:
            s = Seq(str(rec.seq).replace('-','').replace('.','').upper())
            ds.append(SeqRecord(s, id = rec.id, name=rec.name, description=rec.description))

        return ds


    def sequence_lengths(self):

        W = (self.matrix!='-')&(self.matrix!='.')
        return np.sum(W,axis=1)

    def calc_coverage(self):
        if type(self.coverage)==type(None):
            self.coverage = np.mean((self.matrix!='.')&(self.matrix!='-'),axis=0)
            return self.coverage
        else:
            return self.coverage

    def calc_frequencies(self, pseudocount=0, first_pos=0, pos_indices = None, store=True):

        self._pseudocount = pseudocount

        M_upper = self.upper().replace('.','-')
        if pseudocount==0:
            frequencies = np.array([ \
                            [np.average(M_upper.matrix[:,k]==i, weights=self.sequence_weights) for i in alphabet] \
                          for k in range(M_upper.matrix.shape[1])])

        else:
            frequencies = np.array([ \
                             [np.average(M_upper.matrix[:,k]==i, weights=self.sequence_weights) + \
                                pseudocount/np.sum(self.sequence_weights) for i in alphabet] \
                            for k in range(M_upper.matrix.shape[1])])
            frequencies = frequencies / np.sum(frequencies, axis=1)[:,None]

        frequencies = pd.DataFrame(frequencies, columns=list(alphabet))

        frequencies.sequence_weights = self.sequence_weights

        if type(pos_indices) != type(None):
            frequencies.index = pos_indices
        elif first_pos != 0:
            frequencies.index = np.arange(first_index, self.L + first_index)

        if store:
            self.frequencies = frequencies

        return frequencies

    def as_numeric(self, recalculate=False):

        if type(self.numeric_matrix) == type(None) or recalculate:
            m = copy(self.upper().replace('.','-').matrix)
            mnum = np.zeros(m.shape)
            for n,letter in enumerate(alphabet):
                mnum[m==letter]=n
            self.numeric_matrix = mnum.astype('int')

        return self.numeric_matrix

    def as_df(self, numeric=False):

        '''Return alignment as a pandas dataframe.'''

        if numeric:
            df = pd.DataFrame.from_records(self.as_numeric(), index=self.ids)
        else:
            df = pd.DataFrame.from_records(self.matrix, index=self.ids)

        return df

    def one_hot_encoding(self):

        '''Generate a one-hot encoded pandas dataframe, e.g. for dimensionality reduction.'''

        return pd.get_dummies(self.upper().as_df())

    def calc_pair_frequencies(self, pseudocount=0):

        if type(self.numeric_matrix) == type(None):
            self.as_numeric()

        X = [[[] for i in range(self.L)] for i in range(self.L)]

        for i in range(self.L):
            for j in range(i, self.L):
                A = np.histogram2d(self.numeric_matrix[:,i], self.numeric_matrix[:,j], bins=[np.arange(22), np.arange(22)])[0] + pseudocount
                A = A/np.sum(A)
                X[i][j] = A
                X[j][i] = A

        self.fij = np.array(X)

        return self.fij

    def _set_per_column_annotations(self, value):
        if not isinstance(value, dict):
            raise TypeError(
                "The per-column-annotations should be a (restricted) dictionary."
            )
        # Turn this into a restricted-dictionary (and check the entries)
        if len(self):
            # Use the standard method to get the length
            expected_length = self.get_alignment_length()
            self._per_col_annotations = _RestrictedDict(length=expected_length)
            self._per_col_annotations.update(value)
        else:
            # Bit of a problem case... number of columns is undefined
            self._per_col_annotations = None
            if value:
                raise ValueError(
                    "Can't set per-column-annotations without an alignment"
                )

    def _get_per_column_annotations(self):
        # if self._per_col_annotations is None:
        #     # This happens if empty at initialisation
        #     if len(self):
        #         # Use the standard method to get the length
        #         expected_length = self.get_alignment_length()
        #     else:
        #         # Should this raise an exception? Compare SeqRecord behaviour...
        #         expected_length = 0
        #     self._per_col_annotations = _RestrictedDict(length=expected_length)
        #return self._per_col_annotations

        return None

    column_annotations = property(
        fget=_get_per_column_annotations,
        fset=_set_per_column_annotations,
        doc="""Dictionary of per-letter-annotation for the sequence.""",
    )

    def extend(self, records):
        """Add more SeqRecord objects to the alignment as rows.

        They must all have the same length as the original alignment. For
        example,

        Because the alignment object allows iteration over the rows as
        SeqRecords, you can use the extend method with a second alignment
        (provided its sequences have the same length as the original alignment).
        """
        if len(self):
            # Use the standard method to get the length
            expected_length = self.get_alignment_length()
        else:
            # Take the first record's length
            records = iter(records)  # records arg could be list or iterator
            try:
                rec = next(records)
            except StopIteration:
                # Special case, no records
                return
            expected_length = len(rec)
            self._append(rec, expected_length)
            # Can now setup the per-column-annotations as well, set to None
            # while missing the length:
            self.column_annotations = {}
            # Now continue to the rest of the records as usual

        for rec in records:
            self._append(rec, expected_length)

        try:
            self.matrix = np.concatenate([self.matrix, MultipleSequenceAlignment(records).matrix])
        except:
            self.matrix = np.array(self._records)

        self.ids = np.array([rec.id for rec in self._records])
        self.names = np.array([rec.name for rec in self._records])
        self.descriptions = np.array([rec.description for rec in self._records])

    def upper(self):

        """Make all letters in an alignment uppercase."""

        return MultipleSequenceAlignment(np.char.upper(self.matrix), ids=self.ids, names=self.names, descriptions=self.descriptions)


    def replace(self, a, b):

        """Replace one letter in an alignment with another."""

        return MultipleSequenceAlignment(np.char.replace(self.matrix, a, b), ids=self.ids, names=self.names, descriptions=self.descriptions)


    def set_ids(self, ids):

        """Reset all IDs in place to a new list. Will both change self.ids and the .id attribute
           of each individual sequence record."""

        if len(ids) == self.N:
            self.ids = ids
            for n,record in enumerate(self._records):
                seq.id = ids[n]
        else:
            raise ValueError('ERROR: cannot use id list of length', len(ids), 'for an alignment with', self.N, 'sequences')


    def modify_ids(melf, func):

        """Modify all IDs in place with a function. Either pre-define the function or use lambda, e.g.
            alignment.modify_ids(lambda x:x.split('|')[2])"""

        ids = []

        for seq in self._records:
            seq.id = func(seq.id)
            ids.append(seq.id)

        self.ids = np.array(ids)


    def __getitem__(self, index):
        """Access part of the alignment. Indexes like a 2D numpy array and returns
        another MultipleSequenceAlignment object unless:
            1) you ask for a single row, when you get a SeqRecord object
            2) you ask for a single column, when you get a numpy array
            3) you ask for a single row AND a single column, when you get a single letter as a string."""

        if isinstance(index, int):
            return self._records[index]

        elif isinstance(index, slice):
            return self.__getitem__(np.arange(self.L)[index])

        elif isinstance(index, np.ndarray):
            ids = self.ids[index]; names = self.names[index]
            descs = list(np.array(self.descriptions)[index])

            if type(self.tree) != type(None):

                if type(index[0])==np.bool_:
                    branches = [self._records[k] for k in np.where(index)[0]]
                else:
                    branches = [self._records[k] for k in index]

                new_msa = MultipleSequenceAlignment(self.matrix[index], ids=ids,
                    names=names, descriptions=descs,_tree_branches=branches)
                new_msa.tree = self.tree

                return new_msa

            else:
                return MultipleSequenceAlignment(self.matrix[index], ids=ids, names=names, descriptions=descs)

        elif isinstance(index, str):
            return self.__getitem__(np.where(self.ids==index)[0])[0]

        elif len(index) != 2:
             raise TypeError("Invalid index type.")

        else:
            # Handle double indexing
            row_index, col_index = index

            # If you ask for a single row...
            if isinstance(row_index, int):

                # and a single, column, it will return a string (same as indexing self.matrix)
                if isinstance(col_index, int):
                    return self.matrix[row_index, col_index]

                # and a slice, return a single record only at that particular set of positions
                elif isinstance(col_index, (slice, np.ndarray)):
                    return self.__getitem__((np.arange(self.N), col_index))._records[row_index]

            # If you pass a single column, it will return an array, not an MSA object with a single column because that's dumb
            #   here is one difference from a MultipleSeqAlignment in Biopython, where a string is returned
            #   it seems to me that an array is a much more logical data structure for this

            elif isinstance(col_index, int):
                return self.matrix[:,col_index]

            # When you pass complicated indexing
            else:

                ids = self.ids[row_index]
                names = self.names[row_index]
                descs = list(np.array(self.descriptions)[row_index])
                #new_msa = MultipleSequenceAlignment(self.matrix[row_index, col_index], ids=ids)

                # if there's an attached tree, copy over the tree without re-attaching
                if type(self.tree) != type(None):
                    new_msa = MultipleSequenceAlignment(self.matrix[row_index, col_index], ids=ids,
                        names=names, descriptions=descs,
                        _tree_branches=[rec.branch for rec in self._records])
                    new_msa.tree = self.tree

                    return new_msa

                else:
                    return MultipleSequenceAlignment(self.matrix[row_index, col_index],
                        ids=ids, names=names, descriptions=descs)


    def search_id(self, id_str):

        """Search for an incomplete ID in the alignment"""

        in_id = np.array([str(id_str) in id_val for id_val in self.ids])
        matched = np.where(in_id)[0].astype('int')

        if len(matched) == 0:
            return None

        elif len(matched) == 1:
            return self.__getitem__(int(matched[0]))

        else:
            return self.__getitem__(matched)

    def search_ids(self, ids):

        seqs = []

        for id_val in ids:
            matched = self.search_id(id_val)

            if not isinstance(matched, type(None)):

                if isinstance(matched, MultipleSequenceAlignment):
                    for match in matched:
                        seqs.append(match)

<<<<<<< HEAD
                elif isinstance(matched, SeqRecord):
                    seqs.append(matched)
=======
            elif isinstance(matched, SeqRecord):
                seqs.append(matched)
>>>>>>> ea137b52

        return MultipleSequenceAlignment(seqs)


    def search_sequence(self, sequence, include_gaps=False, case_sensitive=False):


        """Search for a particular piece of sequence in the alignment. Only matches the sequence exactly."""

        x = []
        for nr,record in enumerate(self._records):
            if include_gaps==True:
                if case_sensitive:
                    seq = record.seq
                else:
                    seq = record.seq.upper()
                    sequence=sequence.upper()

                if sequence in seq:
                    x.append(nr, seq.index(sequence))

            else:
                if case_sensitive:
                    seq = record.seq.replace('-','').replace('.').upper()
                else:
                    seq = record.seq.replace('-','').replace('.','').upper()
                    sequence=sequence.upper()

                if sequence in seq:
                    where_ungapped = np.where((self.matrix[nr]!='-')&(self.matrix[nr]!='.'))[0]
                    x.append(nr, where_ungapped[seq.index(sequence)])

        if len(x)==0:
            return None

        if len(x)==1:
            return x[0]

        else:
            return x

    ### TREE FUNCTIONALITY ##

    def attach_tree(self, tree, format='newick', prune_unmatched=False):

        """Attach a precalculated tree to the alignment. See documentation for how usage.
            As of now, IDs in the tree must exactly match IDs in the alignment."""

        if type(tree)==str:
            tree = Phylo.read(tree, format)

        self.tree = deepcopy(tree)

        for term in self.tree.get_terminals():
            try:
                n = list(self.ids).index(term.name)
            except:
                ns = [n for n,i in enumerate(self.ids) if term.name in i]
                if len(ns) == 0:
                    print("Terminal name", term.name, "not in alignment - will not be attached!")
                    n = -1
                elif len(ns) == 1:
                    n = n[0]
                else:
                    print("Ambiguity with terminal time", term.name, "in alignment", len(ns), "times!")
                    n = -1

            if n > -1:
                self._records[n].branch = term
                term.seq = self._records[n].seq
                term.nseq = n
            elif prune_unmatched:
                self.tree.prune(term)

    def set_sequence_weights(self, weights):

        self.sequence_weights = np.array(weights)
        for n,record in enumerate(self._records):
            record.weight = weights[n]

    def get_index(self, id):

        """Return the index of a particular sequence id. Should work for partial IDs;
            for indices that appear multiple times it will return an array, and for missing
            indices it will return None."""


        if id in self.ids:
            return list(self.ids).index(id)

        else:

            a = self.search_id(id)
            if type(a)==type(None):
                return None

            elif type(a) == SeqRecord:
                return self.get_index(a.id)

            else:
                return array([self.get_index(seq.id) for seq in a])

    def fix_tree(self):

        """This updates the current attached tree to (1) make sure that the number matching is correct
        and (2) remove any nodes that are not present in the alignment.

        Technically, it makes a copy of the original tree and re-attaches it before modifying.

        You'll need to do this if you subset particular sequences in an alignment with an attached tree
        and now want to use the new tree. I don't do it by default because for very large alignments
        I suspect it may take a little while and maybe you don't care."""

        if type(self.tree) != type(None):
            new_tree = deepcopy(self.tree)
            self.attach_tree(new_tree)
            branches = [record.branch for record in self._records]

            for term in self.tree.get_terminals():
                if tree not in branches:
                    self.tree.prune(branch)


    def subset_by_ids(self, ids, sort=True):

        if sort:

            '''Sort both lists and search - orders of magnitude faster for
                    very large alignments.'''

            sorted_ali = self.__getitem__(np.argsort(self.ids))
            ids_sorted = sorted_ali.ids

            # If some ids in the id list aren't in self.ids, we'll ignore them
            common_ids = np.intersect1d(ids, ids_sorted)
            x = [] # Initialize a list
            n = 0  # Iterator as we work our way through self.ids

            for idx in common_ids:  # Iterate through the common ids
                                      # each will fall in order in the sorted list
                while (ids_sorted[n] != idx) & (n<(self.N-1)):
                    n+=1
                x.append(n)

            return sorted_ali[np.array(x)]

        else:
            # The simple way, preserving order, but very slow for large alignments
            return self.__getitem__(np.isin(self.ids, ids))


    def subset_by_clade(self, clade):

        """For a clade in the attached tree, subset the alignment to get only those sequences."""

        try:
            return self.__getitem__(np.array([term.nseq for term in clade.get_terminals()]))

        # This will happen if some of the terminals don't have a .nseq attribute
        except AttributeError:

            # Define the terminals and their names
            terminals = clade.get_terminals()
            terminal_names = [term.name for term in terminals]

            # Find which ones are actually in
            isin = np.isin(terminal_names, self.ids)

            # If any were found, return them
            if np.sum(isin) > 0:
                return self.__getitem__(np.array([terminals[k].nseq for k in np.where(isin)[0]]))

            # Else nothing is returned
            else:
                return None

    def build_tree(self, method='nj', model='autodetect', root=True, ladderize=True, filename="fasttree.fa"):

        "Build a tree and attach it. Calls functions from the TreeBuilders.py script"""

        if method=='nj':
            self.attach_tree(NJTree(MultipleSeqAlignment(self.upper()._records), matrix=model, root=root, ladderize=ladderize))

        elif method=='upgma':
            self.attach_tree(UPGMATree(self, matrix=model, root=root, ladderize=ladderize))

        elif method=='FastTree':
            if model=='autodetect':
                model = "LG"
            format_id = filename.split(".")[-1]
            if "fa" in format_id:
                format = "fasta"
            elif "sto" in format_id:
                format = "stockholm"
            elif "clust" in format_id:
                format = "clustal"
            else:
                print("Cannot interpret file format for", filename, "defaulting to fasta")
                format = "fasta"

            self.attach_tree(FastTree(self, model=model, root=root, ladderize=ladderize, cat=cat,
                                temp_aln=filename))

    def attach_structure(self, structure, nseq=None, name=None, chains='A', model=0):

        if isinstance(structure, str):
            if type(name) == type(None):
                if type(nseq) != type(None):
                    name = self.ids[nseq]
                else:
                    name = ''

            structure = readPDB(structure, name, chains, model)

        if type(nseq) == None:

            x = self.search_sequence(structure.sequence)

            if isinstance(x, NoneType):
                print('Could not find sequence')
                return None

            elif isinstance(x, int):
                nseq = x

            elif isinstance(x, list):
                print(len(x), 'matching sequences found! Appending to first...')
                nseq = x[0]

        elif type(nseq) == str:

            a = np.where(self.ids==nseq)[0]
            if len(a)==0:
                a = self.get_index(nseq)
                if type(a) == type(None):
                    print("string", nseq, "is not located anywhere in alignment IDs!")
            else:
                a = a[0]

            nseq = a

        record = self._records[nseq]

        # Align the structure's sequence to the record's sequence
        #  replace gaps in the record's sequence with "x" to not confuse these
        #  gaps (which we want to remember) with possible new gaps introduced
        #  in the alignment
        A = PairwiseAlign(str(record.seq).replace('-','x'), structure.ordered_sequence,
                            alignment_method='globalms', alignment_params=(2,-1,-0.75,-.1))

        A1 = A[:,np.where(A.matrix[0]!='-')[0]]
        A2 = A[:,np.where(A.matrix[1]!='-')[0]]

        structure._alipos = np.where(A1.matrix[1]!='-')[0]
        structure._pdbpos = np.where(A2.matrix[0]!='-')[0]

        try:
            record.structures
        except:
            record.structures = {}

        if type(name) != None:

            if 0 in record.structures:
                record.structures[np.max([key for key in record.structures.keys() if type(key)==int])+1] = structure
            else:
                record.structures[0] = structure

        else:
            record.structures[name] = structure

        try:
            self.structures.append((nseq, structure))
        except:
            self.structures = [(nseq, structure)]

def readSequences(filename, format="Detect"):

    if format=='Detect':
        ending = filename.split('.')[-1]
        if 'fa' in ending:
            format="fasta"
        elif 'sto' in ending:
            format = "stockholm"
        elif 'nex' in ending:
            format = "nexus"
        elif "a2m" in ending:
            format = "fasta"

    return SequenceArray(list(SeqIO.parse(filename, format)))

class SequenceArray:

    def __init__(self, records):

        self._records = records
        self.ids = np.array([record.id for record in self._records])
        self.names = np.array([record.id for record in self._records])
        self.descriptions = [record.id for record in self._records]
        self.N = len(self._records)
        self.L = np.array([len(rec.seq) for rec in self._records])

    def __len__(self):
        return self.N

    def __getitem__(self, index):

        if isinstance(index, int):
            return self._records[index]

        elif isinstance(index, slice):
            return SequenceArray(self._records[index])

        elif isinstance(index, (list, np.ndarray)):

            if type(index[0])==np.bool_:
                return SequenceArray([self._records[k] for k in np.where(index)[0]])

            else:
                return SequenceArray([self._records[k] for k in index])

        elif isinstance(index, str):

            if index in self.ids:
                return self._records[self.ids.index(index)]
            else:
                raise IndexError("No such ID in SequenceArray. If ID is incomplete, try seqs.search_id(name)")

    def from_file(self, filename, format="Detect"):

        if format=='Detect':
            ending = filename.split('.')[-1]
            if 'fa' in ending:
                format="fasta"
            elif 'sto' in ending:
                format = "stockholm"
            elif 'nex' in ending:
                format = "nexus"
            elif "a2m" in ending:
                format = "fasta"

        self._records = list(SeqIO.parse(filename, format))
        self.ids = np.array([record.id for record in self._records])
        self.names = np.array([record.id for record in self._records])
        self.descriptions = [record.id for record in self._records]

    def search_id(self, id_str):

        """Search for an incomplete ID in the alignment"""

        in_id = np.array([str(id_str) in id_val for id_val in self.ids])

        if np.sum(in_id) > 1:
            return self.__getitem__(np.where(in_id)[0].astype('int'))
        elif np.sum(in_id)==1:
            return self.__getitem__(np.where(in_id)[0].astype('int'))[0]
        else:
            return []

    def __iter__(self):
        return __iter__(self._records)

    def search_ids(self, ids):

        return SequenceArray([self.search_id(id_val) for id_val in ids])

    def search_sequence(self, sequence):

        x = []
        for nr,record in enumerate(self._records):

            if sequence in record.seq:
                x.append(nr, seq.index(sequence))

        if len(x)==0:
            return None

        if len(x)==1:
            return x[0]

        else:
            return x

    def attach_structure(self, structure, nseq=None, name=None, chains='A', model=0):

        if isinstance(structure, str):
            structure = readPDB(filename, name, chains, model)

        if type(nseq) == None:

            x = self.search_sequence(structure.sequence)

            if isinstance(x, NoneType):
                print('Could not find sequence')
                return None

            elif isinstance(x, int):
                nseq = x

            elif isinstance(x, list):
                print(len(x), 'matching sequences found! Appending to first...')
                nseq = x[0]

        elif type(nseq) == str:

            a = np.where(self.ids==nseq)[0]
            if len(a)==0:
                a = self.search_id(nseq)[0]
                if len(a)==0:
                    print("string", nseq, "is not located anywhere in alignment IDs!")
                else:
                    a = a[0]
            else:
                a = a[0]

            nseq = a

        record = self._records[nseq]

        # Align the structure's sequence to the record's sequence
        #  replace gaps in the record's sequence with "x" to not confuse these
        #  gaps (which we want to remember) with possible new gaps introduced
        #  in the alignment
        A = PairwiseAlign(str(record.seq).replace('-','x'), structure.ordered_sequence,
                            alignment_method='globalms', alignment_params=(2,-1,-0.75,-.1))

        A1 = A[:,np.where(A.matrix[0]!='-')[0]]
        A2 = A[:,np.where(A.matrix[1]!='-')[0]]

        structure._seqpos = np.where(A1.matrix[1]!='-')[0]
        structure._pdbpos = np.where(A2.matrix[1]!='-')[0]

        try:
            record.structures
        except:
            record.structures = {}

        if type(name) != None:

            if 0 in record.structures:
                record.structures[np.max([key for key in record.structures.keys() if type(key)==int])+1] = structure
            else:
                record.structures[0] = structure

        else:
            record.structures[name] = structure

        try:
            self.structures.append((nseq, structure))
        except:
            self.structures = [(nseq, structure)]

    def save(self, filename, format='Auto'):

        if format=='Auto':
            try:
                ending = filename.split('.')[-1]
                if "fa" in ending:
                    format = "fasta"
                elif "sto" in ending:
                    format = "stockholm"
                elif "clust" in ending:
                    format = "clustal"
            except:
                return TypeError("Please pass a format or a filename with an ending containing fa, sto or clust")

        SeqIO.write(MultipleSeqAlignment(self._records), filename, format)


def PairwiseAlign(sequence1, sequence2, alignment_method, alignment_params):

    '''
    Pairwise alignment of two sequences using simple alignment tools from pairwise2.align. A standalone function
    to make it easier to incorporate choices of different methods or parameters into a more complex workflow
    '''

    if alignment_method == 'globalms':
        alignment = pairwise2.align.globalms(sequence1, sequence2, *alignment_params)[0]
    elif alignment_method == 'globalxx':
        alignment = pairwise2.align.globalxx(sequence1, sequence2, *alignment_params)[0]
    elif alignment_method == 'globalmx':
        alignment = pairwise2.align.globalmx(sequence1, sequence2, *alignment_params)[0]
    elif alignment_method == 'localxx':
        alignment = pairwise2.align.localxx(sequence1, sequence2, *alignment_params)[0]
    elif alignment_method == 'muscle':
        alignment = MuscleAlign(sequence1, sequence2, muscle_path)
    else:
        print('Not a valid option for alignment! Currently supported options are globalxx, globalmx, globalms, and localxx')

    ali = np.array([np.array(list(alignment[0])), np.array(list(alignment[1]))])
    return MultipleSequenceAlignment(ali)


def cluster_sizes(ali, thresh):

    try:
        imat = ali.identity_matrix
    except:
        imat = CalcIdentityMatrix(ali)

    return np.array([np.sum(imat[i] > thresh) for i in range(ali.N)])<|MERGE_RESOLUTION|>--- conflicted
+++ resolved
@@ -478,13 +478,9 @@
                     for match in matched:
                         seqs.append(match)
 
-<<<<<<< HEAD
                 elif isinstance(matched, SeqRecord):
                     seqs.append(matched)
-=======
-            elif isinstance(matched, SeqRecord):
-                seqs.append(matched)
->>>>>>> ea137b52
+
 
         return MultipleSequenceAlignment(seqs)
 
